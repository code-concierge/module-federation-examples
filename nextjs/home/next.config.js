--- conflicted
+++ resolved
@@ -1,26 +1,4 @@
-<<<<<<< HEAD
-const { withFederatedSidecar } = require('@module-federation/nextjs-mf');
-module.exports = withFederatedSidecar({
-  name: 'home',
-  filename: 'static/chunks/remoteEntry.js',
-  remotes: {
-    home: 'home@http://localhost:3001/_next/static/chunks/remoteEntry.js',
-    shop: 'shop@http://localhost:3002/_next/static/chunks/remoteEntry.js',
-    checkout: 'checkout@http://localhost:3000/_next/static/chunks/remoteEntry.js',
-  },
-  exposes: {
-    './nav': './components/nav.js',
-    './home': './pages/index.js',
-    './pages-map': './pages-map.js',
-  },
-  shared: {},
-})({
-  webpack5: true,
-  webpack(config, options) {
-    config.experiments = { topLevelAwait: true };
-=======
 const NextFederationPlugin = require('@module-federation/nextjs-mf');
->>>>>>> a2e0c93c
 
 module.exports = {
   webpack(config, options) {
