const NextFederationPlugin= require('@module-federation/nextjs-mf');

<<<<<<< HEAD
module.exports = withFederatedSidecar({
  name: 'shop',
  filename: 'static/chunks/remoteEntry.js',
  remotes: {
    home: 'home@http://localhost:3001/_next/static/chunks/remoteEntry.js',
    shop: 'shop@http://localhost:3002/_next/static/chunks/remoteEntry.js',
    checkout: 'checkout@http://localhost:3000/_next/static/chunks/remoteEntry.js',
  },
  exposes: {
    './shop': './pages/shop',
    './pdp': './pages/p/[...slug].js',
    './pages-map': './pages-map.js',
    './customHook': './components/someHook.js',
  },
  shared: {},
})({
  webpack(config, options) {
    config.experiments = { topLevelAwait: true };

    config.module.rules.push({
      test: /_app.js/,
      loader: '@module-federation/nextjs-mf/lib/federation-loader.js',
    });

    return config;
=======

module.exports ={
  webpack(config, options) {

   if(!options.isServer) {
     config.plugins.push(new NextFederationPlugin({
       name: 'shop',
       filename: 'static/chunks/remoteEntry.js',
       remotes: {
         home: 'home@http://localhost:3001/_next/static/chunks/remoteEntry.js',
         shop: 'shop@http://localhost:3002/_next/static/chunks/remoteEntry.js',
         checkout: 'checkout@http://localhost:3000/_next/static/chunks/remoteEntry.js',
       },
       exposes: {
         './shop': './pages/shop',
         './pdp': './pages/p/[...slug].js',
         './pages-map': './pages-map.js',
         './customHook': './components/someHook.js',
       },
     }))
   }
    return config

>>>>>>> a2e0c93c
  },
};<|MERGE_RESOLUTION|>--- conflicted
+++ resolved
@@ -1,32 +1,5 @@
 const NextFederationPlugin= require('@module-federation/nextjs-mf');
 
-<<<<<<< HEAD
-module.exports = withFederatedSidecar({
-  name: 'shop',
-  filename: 'static/chunks/remoteEntry.js',
-  remotes: {
-    home: 'home@http://localhost:3001/_next/static/chunks/remoteEntry.js',
-    shop: 'shop@http://localhost:3002/_next/static/chunks/remoteEntry.js',
-    checkout: 'checkout@http://localhost:3000/_next/static/chunks/remoteEntry.js',
-  },
-  exposes: {
-    './shop': './pages/shop',
-    './pdp': './pages/p/[...slug].js',
-    './pages-map': './pages-map.js',
-    './customHook': './components/someHook.js',
-  },
-  shared: {},
-})({
-  webpack(config, options) {
-    config.experiments = { topLevelAwait: true };
-
-    config.module.rules.push({
-      test: /_app.js/,
-      loader: '@module-federation/nextjs-mf/lib/federation-loader.js',
-    });
-
-    return config;
-=======
 
 module.exports ={
   webpack(config, options) {
@@ -50,6 +23,5 @@
    }
     return config
 
->>>>>>> a2e0c93c
   },
 };